import base64
import json
import logging

from oic.extension.client import Client as ClientExtension
from oic.extension.message import TokenIntrospectionResponse
from oic.oic import Client, RegistrationResponse, AuthorizationResponse, \
    AccessTokenResponse, TokenErrorResponse, AuthorizationErrorResponse, OpenIDSchema
from oic.oic.message import ProviderConfigurationResponse
from oic.utils.authn.client import CLIENT_AUTHN_METHOD

logger = logging.getLogger(__name__)


class _ClientAuthentication:
    def __init__(self, client_id, client_secret):
        self._client_id = client_id
        self._client_secret = client_secret

    def __call__(self, method, request):
        """
        Args:
            method (str): Client Authentication Method. Only 'client_secret_basic' and 'client_secret_post' is
                supported.
            request (MutableMapping[str, str]): Token request parameters. This may be modified, i.e. if
                'client_secret_post' is used the client credentials will be added.

        Returns:
            (Mapping[str, str]): HTTP headers to be included in the token request, or `None` if no extra HTTPS headers
            are required for the token request.
        """
        if method == 'client_secret_post':
            request['client_id'] = self._client_id
            request['client_secret'] = self._client_secret
            return None  # authentication is in the request body, so no Authorization header is returned

        # default to 'client_secret_basic'
        credentials = '{}:{}'.format(self._client_id, self._client_secret)
        basic_auth = 'Basic {}'.format(base64.urlsafe_b64encode(credentials.encode('utf-8')).decode('utf-8'))
        return {'Authorization': basic_auth}


class PyoidcFacade:
    """
    Wrapper around pyoidc library, coupled with config for a simplified API for flask-pyoidc.
    """

    def __init__(self, provider_configuration, redirect_uri):
        """
        Args:
            provider_configuration (flask_pyoidc.provider_configuration.ProviderConfiguration)
        """
        self._provider_configuration = provider_configuration
        self._client = Client(client_authn_method=CLIENT_AUTHN_METHOD)
        # Token Introspection is implemented in extension sub-package of the
        # client in pyoidc
        self._client_extension = ClientExtension(client_authn_method=CLIENT_AUTHN_METHOD)

        provider_metadata = provider_configuration.ensure_provider_metadata()
        self._client.handle_provider_config(ProviderConfigurationResponse(**provider_metadata.to_dict()),
                                            provider_metadata['issuer'])

        if self._provider_configuration.registered_client_metadata:
            client_metadata = self._provider_configuration.registered_client_metadata.to_dict()
            registration_response = RegistrationResponse(**client_metadata)
            self._client.store_registration_info(registration_response)

        self._redirect_uri = redirect_uri

    def is_registered(self):
        return bool(self._provider_configuration.registered_client_metadata)

    def register(self, extra_registration_params=None):
        client_metadata = self._provider_configuration.register_client([self._redirect_uri], extra_registration_params)
        logger.debug('client registration response: %s', client_metadata)
        self._client.store_registration_info(RegistrationResponse(**client_metadata.to_dict()))

    def authentication_request(self, state, nonce, extra_auth_params):
        """

        Args:
            state (str): authentication request parameter 'state'
            nonce (str): authentication request parameter 'nonce'
            extra_auth_params (Mapping[str, str]): extra authentication request parameters
        Returns:
            AuthorizationRequest: the authentication request
        """
        args = {
            'client_id': self._client.client_id,
            'response_type': 'code',
            'scope': ['openid'],
            'redirect_uri': self._redirect_uri,
            'state': state,
            'nonce': nonce,
        }

        args.update(self._provider_configuration.auth_request_params)
        args.update(extra_auth_params)
        auth_request = self._client.construct_AuthorizationRequest(request_args=args)
        logger.debug('sending authentication request: %s', auth_request.to_json())

        return auth_request

    def login_url(self, auth_request):
        """
        Args:
            auth_request (AuthorizationRequest): authenticatio request
        Returns:
            str: Authentication request as a URL to redirect the user to the provider.
        """
        return auth_request.request(self._client.authorization_endpoint)

    def parse_authentication_response(self, response_params):
        """
        Args:
            response_params (Mapping[str, str]): authentication response parameters
        Returns:
            Union[AuthorizationResponse, AuthorizationErrorResponse]: The parsed authorization response
        """
        auth_resp = self._parse_response(response_params, AuthorizationResponse, AuthorizationErrorResponse)
        if 'id_token' in response_params:
            auth_resp['id_token_jwt'] = response_params['id_token']
        return auth_resp

    def exchange_authorization_code(self, authorization_code):
        """
        Requests tokens from an authorization code.

        Args:
            authorization_code (str): authorization code issued to client after user authorization

        Returns:
            Union[AccessTokenResponse, TokenErrorResponse, None]: The parsed token response, or None if no token
            request was performed.
        """
        request = {
            'grant_type': 'authorization_code',
            'code': authorization_code,
            'redirect_uri': self._redirect_uri
        }

        return self._token_request(request)

    def verify_id_token(self, id_token, auth_request):
        """
        Verifies the ID Token.

        Args:
            id_token (Mapping[str, str]): ID token claims
            auth_request (Mapping[str, str]): original authentication request parameters to validate against
                (nonce, acr_values, max_age, etc.)

        Raises:
            PyoidcError: If the ID token is invalid.

        """
        self._client.verify_id_token(id_token, auth_request)

    def refresh_token(self, refresh_token):
        """
        Requests new tokens using a refresh token.

        Args:
            refresh_token (str): refresh token issued to client after user authorization

        Returns:
            Union[AccessTokenResponse, TokenErrorResponse, None]: The parsed token response, or None if no token
            request was performed.
        """
        request = {
            'grant_type': 'refresh_token',
            'refresh_token': refresh_token,
            'redirect_uri': self._redirect_uri
        }

        return self._token_request(request)

    def _token_request(self, request):
        """
        Makes a token request.  If the 'token_endpoint' is not configured in the provider metadata, no request will
        be made.

        Args:
            request (Mapping[str, str]): token request parameters

        Returns:
            Union[AccessTokenResponse, TokenErrorResponse, None]: The parsed token response, or None if no token
            request was performed.
        """

        if not self._client.token_endpoint:
            return None

        logger.debug('making token request: %s', request)
        client_auth_method = self._client.registration_response.get('token_endpoint_auth_method', 'client_secret_basic')
        auth_header = _ClientAuthentication(self._client.client_id, self._client.client_secret)(client_auth_method,
                                                                                                request)
        resp = self._provider_configuration.requests_session \
            .post(self._client.token_endpoint,
                  data=request,
                  headers=auth_header) \
            .json()
        logger.debug('received token response: %s', json.dumps(resp))

        token_resp = self._parse_response(resp, AccessTokenResponse, TokenErrorResponse)
        if 'id_token' in resp:
            token_resp['id_token_jwt'] = resp['id_token']

        return token_resp

    def userinfo_request(self, access_token):
        """
        Args:
            access_token (str): Bearer access token to use when fetching userinfo

        Returns:
            oic.oic.message.OpenIDSchema: UserInfo Response
        """
        http_method = self._provider_configuration.userinfo_endpoint_method
        if not access_token or http_method is None or not self._client.userinfo_endpoint:
            return None

        logger.debug('making userinfo request')
        userinfo_response = self._provider_configuration.requests_session \
            .request(http_method, self._client.userinfo_endpoint, headers={'Authorization': f'Bearer {access_token}'}) \
            .json()
        logger.debug('received userinfo response: %s', userinfo_response)

        return OpenIDSchema(**userinfo_response)

    def _token_introspection_request(self, access_token: str):
        """Make token introspection request.

        Parameters
        ----------
        access_token: str
            Access token to be validated.

        Returns
        -------
        oic.extension.message.TokenIntrospectionResponse
            Response object contains result of the token introspection.
        """
        request = {
            'token': access_token,
            'token_type_hint': 'access_token'
        }
        auth_header = _ClientAuthentication(self._client.client_id, self._client.client_secret)('client_secret_basic',
                                                                                                request)
        logger.info('making token introspection request')
        response = self._provider_configuration.requests_session \
            .post(self._client.introspection_endpoint, data=request, headers=auth_header) \
            .json()

        return TokenIntrospectionResponse(**response)

    def client_credentials_grant(self, scope: list = None, **kwargs):
        """Public method to request access_token using client_credentials flow.
        This is useful for service to service communication where user-agent is
        not available which is required in authorization code flow. Your
        service can request access_token in order to access APIs of other
        services.

        On API call, token introspection will ensure that only valid token can
        be used to access your APIs.

        Parameters
        ----------
        scope: list, optional
            List of scopes to be requested.
        **kwargs : dict, optional
            Extra arguments to client credentials flow.

        Examples
        --------
        ::

            auth = OIDCAuthentication({'default': provider_config},
                                      access_token_required=True)
            auth.init_app(app)
            auth.clients['default'].client_credentials_grant()

        Optionally, you can specify scopes for the access token.

        ::

            auth.clients['default'].client_credentials_grant(
                scope=['read', 'write'])

        You can also specify extra keyword arguments to client credentials flow.

        ::

            auth.clients['default'].client_credentials_grant(
                scope=['read', 'write'], audience=['client_id1', 'client_id2'])
        """
<<<<<<< HEAD
        client_credentials_payload = dict(grant_type='client_credentials', **kwargs)
        if scope:
            client_credentials_payload['scope'] = ' '.join(scope)
        return self._token_request(request=client_credentials_payload)
=======
        request = {
            'grant_type': 'client_credentials',
            **kwargs
        }
        if scope:
            request['scope'] = ' '.join(scope)
        return self._token_request(request)
>>>>>>> 2e17d5cc

    @property
    def session_refresh_interval_seconds(self):
        return self._provider_configuration.session_refresh_interval_seconds

    @property
    def provider_end_session_endpoint(self):
        provider_metadata = self._provider_configuration.ensure_provider_metadata()
        return provider_metadata.get('end_session_endpoint')

    @property
    def post_logout_redirect_uris(self):
        return self._client.registration_response.get('post_logout_redirect_uris')

    def _parse_response(self, response_params, success_response_cls, error_response_cls):
        if 'error' in response_params:
            response = error_response_cls(**response_params)
        else:
            response = success_response_cls(**response_params)
            response.verify(keyjar=self._client.keyjar)
        return response<|MERGE_RESOLUTION|>--- conflicted
+++ resolved
@@ -294,12 +294,6 @@
             auth.clients['default'].client_credentials_grant(
                 scope=['read', 'write'], audience=['client_id1', 'client_id2'])
         """
-<<<<<<< HEAD
-        client_credentials_payload = dict(grant_type='client_credentials', **kwargs)
-        if scope:
-            client_credentials_payload['scope'] = ' '.join(scope)
-        return self._token_request(request=client_credentials_payload)
-=======
         request = {
             'grant_type': 'client_credentials',
             **kwargs
@@ -307,7 +301,6 @@
         if scope:
             request['scope'] = ' '.join(scope)
         return self._token_request(request)
->>>>>>> 2e17d5cc
 
     @property
     def session_refresh_interval_seconds(self):
