--- conflicted
+++ resolved
@@ -163,22 +163,14 @@
         logger.debug('received authentication response: %s', authn_resp.to_json())
 
         try:
-<<<<<<< HEAD
             extra_token_args = {}
             if 'OIDC_CLOCK_SKEW' in current_app.config:
                 extra_token_args['skew'] = current_app.config['OIDC_CLOCK_SKEW']
             result = AuthResponseHandler(client).process_auth_response(authn_resp, auth_request, extra_token_args)
-        except AuthResponseErrorResponseError as e:
-            return self._handle_error_response(e.error_response, is_processing_fragment_encoded_response)
-        except AuthResponseProcessError as e:
-            return self._handle_error_response({'error': 'unexpected_error', 'error_description': str(e)},
-=======
-            result = AuthResponseHandler(client).process_auth_response(authn_resp, auth_request)
         except AuthResponseErrorResponseError as ex:
             return self._handle_error_response(ex.error_response, is_processing_fragment_encoded_response)
         except AuthResponseProcessError as ex:
             return self._handle_error_response({'error': 'unexpected_error', 'error_description': str(ex)},
->>>>>>> 37240197
                                                is_processing_fragment_encoded_response)
 
         if current_app.config.get('OIDC_SESSION_PERMANENT', True):
