# Quickstart

To add authentication to one of your endpoints create the `OIDCAuthentication` object:

```python
from flask import Flask

from flask_pyoidc import OIDCAuthentication
from flask_pyoidc.provider_configuration import ProviderConfiguration

app = Flask(__name__)
app.config.update(
    OIDC_REDIRECT_URI = 'https://example.com/redirect_uri',
    SECRET_KEY = ...
)

# Static Client Registration
# If you have already registered a client with the provider, specify the client
# credentials directly:
client_metadata = ClientMetadata(
    client_id='client1',
    client_secret='secret1',
    post_logout_redirect_uris=['https://example.com/logout'])


provider_config = ProviderConfiguration(issuer='<issuer URL of provider>',
                                        client_metadata=client_metadata)

auth = OIDCAuthentication({'default': provider_config}, app)
```

You can also use a Flask application factory:
```python
config = ProviderConfiguration(...)
auth = OIDCAuthentication({'default': config})

def create_app():
    app = Flask(__name__)
    app.config.update(
        OIDC_REDIRECT_URI = 'https://example.com/redirect_uri',
        SECRET_KEY = ...
    )
    auth.init_app(app)
    return app
```

## OpenID Connect

To add user authentication via an OpenID Connect provider to your endpoints use the `oidc_auth` decorator:
```python
import flask
from flask import jsonify
from flask_pyoidc.user_session import UserSession

@app.route('/')
@auth.oidc_auth('default')
def index():
    user_session = UserSession(flask.session)
    return jsonify(access_token=user_session.access_token,
                   id_token=user_session.id_token,
                   userinfo=user_session.userinfo)
```

After a successful login, this extension will place three things in the user session (if they are received from the
provider):
* [ID Token](http://openid.net/specs/openid-connect-core-1_0.html#IDToken)
* [Access Token](http://openid.net/specs/openid-connect-core-1_0.html#TokenResponse)
* [Userinfo Response](http://openid.net/specs/openid-connect-core-1_0.html#UserInfoResponse)

In addition to this documentation, you may have a look on a 
[code example](https://github.com/zamzterz/Flask-pyoidc/tree/master/example).

## Token-Based Authorization

To add token-based authorization to your endpoints use the `token_auth`
decorator. It authorizes requests to your endpoint with Bearer tokens in
the `Authorization` header.

The token-based authorization is backed by
[token introspection](https://datatracker.ietf.org/doc/html/rfc7662)
so make sure the Identity Provider's introspection endpoint is configured.
```python
provider_metadata = ProviderMetadata(
    ...,
    introspection_endpoint='https://idp.example.com/introspect',
    ...)

@app.route('/api')
@auth.token_auth('default')
def api():
    current_token_identity = auth.current_token_identity
    ...

# Optionally, you can specify scopes required by your endpoint.
@app.route('/api')
@auth.token_auth('default',
                 scopes_required=['read', 'write'])
def api():
    current_token_identity = auth.current_token_identity
    ...
```
To obtain information about the token, use `auth.current_token_identity` inside
your view function. `current_token_identity` persists for current request only.

## Combined Authorization

If you want to apply both OIDC-based authentication and token-based
authorization on your endpoint, you can use `access_control` decorator.
Then the request will first be checked for a valid access token (in the `Authorization` header).
If there is no token in the request it will fall back to the OIDC-based authentication mechanism.

If there is a token in the request but it's invalid (e.g. expired, or missing required scopes) the request will
be rejected with a `403 Forbidden` response.


```python
# If you are using Static Provider Configuration, add introspection_endpoint
# in ProviderMetadata.
provider_metadata = ProviderMetadata(
    ...,
    introspection_endpoint='https://idp.example.com/introspect',
    ...)

@app.route('/api')
@auth.access_control('default')
def api():
    current_identity = None
    if auth.current_token_identity:
        current_identity = auth.current_token_identity
    else:
        current_identity = UserSession(flask.session)
    ...
```

## Using multiple providers

To allow users to login with multiple different providers, configure all of them in the `OIDCAuthentication`
constructor and specify which one to use by name for each endpoint:
```python
auth = OIDCAuthentication({'provider1': ProviderConfiguration(...), 'provider2': ProviderConfiguration(...)}, app)

@app.route('/login1')
@auth.oidc_auth('provider1')
def login1():
    ...

@app.route('/login2')
@auth.oidc_auth('provider2')
def login2():
    ...
```

## User logout

To support user logout, use the `oidc_logout` decorator:
```python
@app.route('/logout')
@auth.oidc_logout
def logout():
    return "You've been successfully logged out!"
```

If the logout view is mounted under a custom endpoint (other than the default, which is 
[the name of the view function](https://flask.palletsprojects.com/en/2.0.x/api/#flask.Flask.route)), or if using Blueprints, you
must specify the full URL in the Flask-pyoidc configuration using `post_logout_redirect_uris`:
```python
ClientMetadata(..., post_logout_redirect_uris=['https://example.com/post_logout']) # if using static client registration
ClientRegistrationInfo(..., post_logout_redirect_uris=['https://example.com/post_logout']) # if using dynamic client registration 
```

This extension also supports [RP-Initiated Logout](http://openid.net/specs/openid-connect-session-1_0.html#RPLogout),
if the provider allows it. Make sure the `end_session_endpoint` is defined in the provider metadata to enable notifying
the provider when the user logs out. 

## Refreshing the user access token

If the provider returns a refresh token, this extension can use it to automatically refresh the access token when it
has expired. Please see the helper method `OIDCAuthentication.valid_access_token()`.

## Specify the error view

If an OAuth error response is received, either in the authentication or token response, it will be passed to the
"error view", specified using the `error_view` decorator:

```python
from flask import jsonify

@auth.error_view
def error(error=None, error_description=None):
 return jsonify({'error': error, 'message': error_description})
```

The function specified as the error view MUST accept two parameters, `error` and `error_description`, which corresponds
to the [OIDC error parameters](http://openid.net/specs/openid-connect-core-1_0.html#AuthError), and return the content
that should be displayed to the user.

If no error view is specified, a generic error message will be displayed to the user.

## Client Credentials Flow
The [Client Credentials](https://tools.ietf.org/html/rfc6749#section-4.4) grant type can be used to obtain an
access token for your service (outside the context of a user).

You can obtain such an access token by using the `client_credentials_grant` method:

```python
token_response = auth.clients['default'].client_credentials_grant()
access_token = token_response.get('access_token')

<<<<<<< HEAD
# Optionally, you can also specify scope for the access token.
token_response = auth.clients['default'].client_credentials_grant(
    scope=['read', 'write'])
=======
# Optionally, you can specify scopes for the access token.
auth.clients['default'].client_credentials_grant(
    scope=['read', 'write'])
# You can also specify extra keyword arguments to client credentials flow.
auth.clients['default'].client_credentials_grant(
    scope=['read', 'write'], audience=['client_id1', 'client_id2'])
>>>>>>> 2e17d5cc
```<|MERGE_RESOLUTION|>--- conflicted
+++ resolved
@@ -206,16 +206,10 @@
 token_response = auth.clients['default'].client_credentials_grant()
 access_token = token_response.get('access_token')
 
-<<<<<<< HEAD
-# Optionally, you can also specify scope for the access token.
-token_response = auth.clients['default'].client_credentials_grant(
-    scope=['read', 'write'])
-=======
 # Optionally, you can specify scopes for the access token.
 auth.clients['default'].client_credentials_grant(
     scope=['read', 'write'])
 # You can also specify extra keyword arguments to client credentials flow.
 auth.clients['default'].client_credentials_grant(
     scope=['read', 'write'], audience=['client_id1', 'client_id2'])
->>>>>>> 2e17d5cc
 ```